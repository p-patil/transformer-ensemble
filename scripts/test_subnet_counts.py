--- conflicted
+++ resolved
@@ -12,27 +12,6 @@
 
 
 def show_models(subnet_beta=False, subnet_fixed=False):
-<<<<<<< HEAD
-    results = []
-    if subnet_beta:
-        print("Running for subnet-beta")
-        cfg_function = utils.get_subnet_configs_beta
-    elif subnet_fixed:
-        print("Running for subnet-fixed")
-        cfg_function = utils.get_subnet_configs_fixed
-    else:
-        return
-    for num_models in utils.ENSEMBLE_COUNTS:
-        config = cfg_function(num_models, base_hidden_size=768)[0]
-        model = utils.extract_subnetwork_from_bert(**config)
-        n_params = utils.get_param_count(model)
-        param_ratio, total_ratio = utils.get_param_ratios(n_params, num_models)
-        config["param_ratio"] = param_ratio
-        config["total_ratio"] = total_ratio
-        results.append(config)
-    pprint.pp(list(zip(utils.ENSEMBLE_COUNTS, results)))
-
-=======
 	results = []
 	if subnet_beta:
 		print("Running for subnet-beta")
@@ -52,7 +31,6 @@
 		config['params_per_model'] = f"{n_params/1e6} million"
 		results.append(config)	
 	pprint.pp(list(zip(utils.ENSEMBLE_COUNTS, results)))
->>>>>>> 17f66a7b
 
 if __name__ == "__main__":
     args = parse_args()
