--- conflicted
+++ resolved
@@ -13,22 +13,6 @@
 
 def parse_args():
     ap = argparse.ArgumentParser()
-<<<<<<< HEAD
-
-    ap.add_argument("--save-dir", type=str, default="checkpoints")
-    ap.add_argument("--gpus", nargs="+", default=list(range(8)))
-    ap.add_argument("--seq-per-gpu", action="store_true", default=False)
-    ap.add_argument("--num-models", type=int, default=8)
-    ap.add_argument("--dataset", type=str, default="sst2")
-    ap.add_argument("--distillation-dataset", type=str, default=None)
-    ap.add_argument("--augmented", choices=("True", "False"))
-    ap.add_argument("--extract-subnetwork", action="store_true", default=False)
-    ap.add_argument("--num-epochs", type=int, default=100)
-    ap.add_argument("--batch-size", type=int, default=32)
-    ap.add_argument("--val-batch-size", type=int, default=32)
-    ap.add_argument("--lr", type=float, default=1e-3)
-    ap.add_argument("--limit", type=int, default=-1)
-=======
     default_help = "(default: %(default)s)"
     ap.add_argument("--save-dir", type=str, default="checkpoints", help=default_help)
     ap.add_argument("--gpus", nargs="+", default=list(range(8)), help=default_help)
@@ -36,6 +20,7 @@
     ap.add_argument("--num-models", type=int, default=8, help=default_help)
     ap.add_argument("--dataset", type=str, default="sst2", help=default_help)
     ap.add_argument("--distillation-dataset", type=str, default=None, help=default_help)
+    ap.add_argument("--augmented", choices=("True", "False"))
     ap.add_argument("--extract-subnetwork", action="store_true", default=False, help=default_help)
     ap.add_argument("--architecture-selection", type=str, default="fixed", help=default_help)
     ap.add_argument("--num-epochs", type=int, default=50, help=default_help)
@@ -45,7 +30,6 @@
     ap.add_argument("--limit", type=int, default=-1, help=default_help)
     ap.add_argument("-wd", "--weight-decay", type=float, default=0.01, help=default_help)
     ap.add_argument("--warmup-steps", type=int, default=1000, help=default_help)
->>>>>>> 3cb7b0ea
 
     return ap.parse_args()
 
@@ -112,7 +96,7 @@
     print(f"{prefix} Train accuracy: {metrics['train_acc']}")
     print(f"{prefix} Validation accuracy: {metrics['val_acc']}")
 
-    torch.save(metrics, save_path) 
+    torch.save(metrics, save_path)
     print(f"{prefix} Saved model checkpoint to {save_path}")
 
     return metrics
@@ -158,22 +142,15 @@
         )
     for epoch in range(num_epochs):
         epoch_metrics = train_one_epoch(
-<<<<<<< HEAD
             model,
             train_dataloader,
             val_dataloader,
             optimizer,
             device,
-            save_path=os.path.join(save_dir, f"model_epoch{epoch}.pt"),
+            scheduler=scheduler, distillation=distillation,save_path=os.path.join(save_dir, f"model_epoch{epoch}.pt"),
             print_freq=print_freq,
-            distillation=distillation,
+
             prefix=f"{prefix} [Epoch {epoch}]",
-=======
-            model, train_dataloader, val_dataloader, optimizer, device,
-            scheduler=scheduler, distillation=distillation,
-            save_path=os.path.join(save_dir, f"model_epoch{epoch}.pt"), 
-            print_freq=print_freq, prefix=f"{prefix} [Epoch {epoch}]"
->>>>>>> 3cb7b0ea
         )
         metrics[epoch] = epoch_metrics
 
@@ -273,66 +250,14 @@
             ds["validation"], tokenizer, args.val_batch_size, args.dataset
         )
 
-<<<<<<< HEAD
-    # Build models.
-    print("Building models")
-    if args.extract_subnetwork:
-        print("Extracting subnetworks from pretrained BERT")
-        models = [
-            utils.extract_subnetwork_from_bert(
-                # TODO(piyush) Select automatically based on --num-models
-                num_hidden_layers=6,
-                num_attention_heads=6,
-                intermediate_size=3072 // 2,
-            )
-            for _ in range(args.num_models)
-        ]
-    else:
-        config = transformers.BertConfig(
-            # TODO(piyush) Don't hard-code (this is for 8 models).
-            num_hidden_layers=3,
-            intermediate_size=int(3072 * 4 / 16),
-        )
-        models = [
-            transformers.BertForSequenceClassification(config)
-            for _ in range(args.num_models)
-        ]
-
-    # Preserve the same total parameter count as original BERT, within a 10% margin
-    # (excluding embedding layers).
-    n_params = sum(
-        [
-            param.numel()
-            for name, param in models[0].named_parameters()
-            if all(
-                param_name not in name
-                for param_name in (
-                    "word_embeddings",
-                    "position_embeddings",
-                    "token_type_embeddings",
-                )
-            )
-        ]
-    )
-    param_ratio = n_params / BERT_N_PARAMS_NO_EMB
-    print(
-        f"Created {args.num_models} models, each with {n_params / 1e6} million parameters "
-        f"({param_ratio * 100}%) (not counting embedding layers)"
-    )
-    if not (1 / 1.1 <= args.num_models * param_ratio <= 1.1):
-        print("WARNING: Total number of parameters isn't within 10% of BERT")
-
-    # Train.
-=======
     # Build models (and check param counts).
     models = utils.build_models(
-        num_models=args.num_models, 
+        num_models=args.num_models,
         extract_subnetwork=args.extract_subnetwork,
         architecture_selection=args.architecture_selection
-    )  
+    )
     utils.check_param_counts(models)
     # Setup jobs.
->>>>>>> 3cb7b0ea
     jobs = [
         {
             "task_id": i,
@@ -350,7 +275,7 @@
         for i in range(args.num_models)
     ]
     # Fixes too many open files error. (See https://github.com/pytorch/pytorch/issues/11201)
-    torch.multiprocessing.set_sharing_strategy('file_system') 
+    torch.multiprocessing.set_sharing_strategy('file_system')
     # Train.
     if args.num_models == 1:
         metrics = train(**jobs[0])
