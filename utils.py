import random
import numpy as np
import torch
import transformers
from transformers import BertForSequenceClassification, BertConfig
# Number of parameters in the original pretrained BERT architecture.
BERT_N_PARAMS = 109483778
BERT_N_PARAMS_NO_EMB = 85648130
ENSEMBLE_COUNTS = [1, 2, 4, 8, 16, 32]
@torch.no_grad()
def compute_acc(model, dataloader, device):
    accs = []
    for example in dataloader:
        input_ids = example[0].to(device)
        attention_mask = example[1].to(device)
        labels = example[2].to(device)

        outputs = model(
            input_ids=input_ids, attention_mask=attention_mask, labels=labels
        )
        logits = outputs.logits

        accs.append((logits.argmax(axis=-1) == labels).float().mean())
    return sum(accs) / len(accs)


def create_encodings(dataset, tokenizer, name):
    if name == "sst2":
        encodings = tokenizer(
            [example["sentence"] for example in dataset],
            max_length=128,
            add_special_tokens=True,
            padding="max_length",
            return_tensors="pt",
        )
    elif name == "mnli":
        encodings = tokenizer(
            [example["premise"] for example in dataset],
            [example["hypothesis"] for example in dataset],
            max_length=128,
            add_special_tokens=True,
            padding="max_length",
            return_tensors="pt",
        )
    else:
        raise ValueError(f"Unknown dataset {name}")
    return encodings


def create_tensor_dataset(dataset, encodings, distillation=False):
    labels = torch.tensor([example["label"] for example in dataset])
    tensors = [encodings["input_ids"], encodings["attention_mask"], labels]
    tensors_ds = torch.utils.data.TensorDataset(*tensors)
    if distillation:
<<<<<<< HEAD
        tensors.append(
            torch.tensor([example["bert_last_hidden_state"] for example in dataset])
        )
    return tensors_ds
=======
        tensors.append(torch.tensor(np.asarray([example["bert_last_hidden_state"] for example in dataset])))
>>>>>>> 3cb7b0ea


def create_dataloader(dataset, tokenizer, batch_size, name, distillation=False):
    encodings = create_encodings(dataset, tokenizer, name)
    tensors_ds = create_tensor_dataset(dataset, encodings, distillation)
    dataloader = torch.utils.data.DataLoader(tensors_ds, batch_size=batch_size)
    return dataloader


# TODO(piyush) Incorporate difference of embedding vector magnitudes?
def distillation_loss(features, target_features, mask=None):
    if mask is not None:
        features = features * mask.unsqueeze(-1)
        target_features = target_features * mask.unsqueeze(-1)
    similarity = torch.nn.functional.cosine_similarity(
        features, target_features, dim=-1
    )
    loss = (1 - similarity.abs()) * mask
    # loss = (features - target_features).norm(dim=-1) # TODO(piyush) remove

    # Average over sequence and batch dimensions.
    loss = loss.sum(dim=-1) / (mask != 0).float().sum(dim=-1)
    return loss.mean()


def get_subnet_configs_fixed(num_models, **kwargs):
    '''
    Return list of model configs from num_models.
    
    TODO - support heterogenous model types
    Currently returns num_models copies of the same architecture

    Returns:
        configs (List[dict]): [
            {
            "num_hidden_layers": x, 
            "num_attention_heads": y, 
            "intermediate_size": z
            }
            ...
        ]
    '''
    assert num_models in ENSEMBLE_COUNTS, f"Num models {num_models} not supported"
    base_config = {
        "num_hidden_layers": 12, 
        "num_attention_heads": 12,
        "intermediate_size": 3072
    }
    if num_models == 2:
        base_config = {
            "num_hidden_layers": 6, 
            "num_attention_heads": 12,
            "intermediate_size": 3072
        }
    elif num_models == 4:
        base_config = {
            "num_hidden_layers": 6, 
            "num_attention_heads": 6,
            "intermediate_size": 3072 // 2
        }
    elif num_models == 8:
        base_config = {
            "num_hidden_layers": 4, 
            "num_attention_heads": 6,
            "intermediate_size": 3072 // 3
        }
    elif num_models == 16:
        base_config = {
            "num_hidden_layers": 2, 
            "num_attention_heads": 4,
            "intermediate_size": 3072 // 3
        }
    elif num_models == 32:
        base_config = {
            "num_hidden_layers": 1, 
            "num_attention_heads": 4,
            "intermediate_size": 3072 // 4
        }
    return [base_config.copy() for _ in range(num_models)]

def get_subnet_configs_beta(num_models, beta=0.95, base_hidden_size=768):
    '''
    Heuristic based around num_models for automatically 
    getting subnet configs
    '''
    import math 
    m = pow(beta, num_models)
    if num_models == 1:
        m = 1

    base_config = {
        "num_hidden_layers": int(12 * m),
        "intermediate_size": int(3072 * m)
    }
    num_attention_heads = int(12 * m)
    valid_attention_heads = [
        a for a in range(1, 13) 
        if base_hidden_size % a == 0
    ]
    num_attention_heads = min(
        valid_attention_heads, 
        key=lambda x: abs(x-num_attention_heads)
    )
    base_config["num_attention_heads"] = num_attention_heads
    return [base_config.copy() for _ in range(num_models)]    

def get_naive_model(**config):
    return BertForSequenceClassification(
        BertConfig(
            **config
    ))

def build_models(num_models, extract_subnetwork=False, architecture_selection="fixed"):
    '''
    Build num_models models for ensemble
    '''
    assert num_models > 0  
    if architecture_selection.lower() == "fixed":
        configs = get_subnet_configs_fixed(num_models)
    elif architecture_selection.lower() == "beta":
        configs = get_subnet_configs_beta(num_models, base_hidden_size=768)
    else:
        raise ValueError("Subnet selection strategy {subnet_selection} not supported")
    print("Sample model config:", configs[0])
    if extract_subnetwork:
        print("Extracting subnetworks from pretrained BERT")
        if num_models == 1:
            print("Using pretrained BERT for single model")
            models = [
                BertForSequenceClassification.from_pretrained('bert-base-uncased')
            ]
        else:
            models = [
                extract_subnetwork_from_bert(**configs[i])
                for i in range(num_models)
            ]
    else:
        print("Creating models from scratch")
        models = []
        for cfg in configs:
            # Use extract subnetwork method to adjust attention heads
            num_attention_heads = cfg.pop("num_attention_heads")
            models.append(
                # extract_subnetwork_from_bert(
                    # pretrained=get_naive_model(**cfg),
                    # num_attention_heads=num_attention_heads
                # )
                get_naive_model(**cfg)
            )
    return models

def extract_subnetwork_from_bert(
    pretrained=None,
    num_hidden_layers=None,
    num_attention_heads=None,
    intermediate_size=None,
):
    """
    For reference, the BERT module structure:
        bert
            embeddings
                word_embeddings: Embedding(vocab_size (30522), hidden_size)
                position_embeddings: Embedding(max_position_embeddings (512), hidden_size)
                token_type_embeddings: Embedding(type_vocab_size (2), hidden_size)
                LayerNorm
                dropout
            encoder
                layer
                    1, ..., num_hidden_layers
                        attention
                            self
                                query: Linear(hidden_size, hidden_size)
                                key: Linear(hidden_size, hidden_size)
                                value: Linear(hidden_size, hidden_size)
                                dropout
                            output
                                dense: Linear(hidden_size, hidden_size)
                                LayerNorm
                                dropout
                        intermediate
                            dense: Linear(hidden_size, intermediate_size)
                        output
                            dense: Linear(intermediate_size, hidden_size)
                            LayerNorm
                            dropout
            pooler
                dense: Linear(hidden_size, hidden_size)
                activation
        dropout
        classifier: Linear(hidden_size, num_labels)
    """
<<<<<<< HEAD
    model = transformers.BertForSequenceClassification.from_pretrained(
        "bert-base-uncased"
    )
    bert = model.bert

    # Randomly select layers.
    if num_hidden_layers is not None:
        layers = sorted(
            random.sample(range(bert.config.num_hidden_layers), num_hidden_layers)
        )
        bert.encoder.layer = torch.nn.ModuleList(
            [bert.encoder.layer[i] for i in layers]
        )
        bert.config.num_hidden_layers = num_hidden_layers

    # Randomly drop out neurons in fully connected layers.
    if intermediate_size is not None:
        output_neurons = sorted(
            random.sample(range(bert.config.intermediate_size), intermediate_size)
        )
=======
    if pretrained:
        model = pretrained
    else:
        model = BertForSequenceClassification.from_pretrained('bert-base-uncased')
    bert = model.bert

    # Randomly select layers.
    if (num_hidden_layers is not None 
    and num_hidden_layers != bert.config.num_hidden_layers):
        layers = sorted(random.sample(range(bert.config.num_hidden_layers), num_hidden_layers))
        # layers = range(num_hidden_layers)
        bert.encoder.layer = torch.nn.ModuleList([bert.encoder.layer[i] for i in layers])
        bert.config.num_hidden_layers = num_hidden_layers

    # Randomly drop out neurons in fully connected layers.
    if (intermediate_size is not None
    and intermediate_size != bert.config.intermediate_size):
        output_neurons = sorted(random.sample(range(bert.config.intermediate_size), intermediate_size))
>>>>>>> 3cb7b0ea
        for i in range(len(bert.encoder.layer)):
            layer = bert.encoder.layer[i].intermediate.dense
            layer.weight = torch.nn.Parameter(layer.weight[output_neurons])
            layer.bias = torch.nn.Parameter(layer.bias[output_neurons])
            layer.out_features = intermediate_size

            layer = bert.encoder.layer[i].output.dense
            layer.weight = torch.nn.Parameter(layer.weight[:, output_neurons])
            layer.in_features = intermediate_size
        bert.config.intermediate_size = intermediate_size

    # Randomly drop out attention heads.
    if (num_attention_heads is not None
    and num_attention_heads != bert.config.num_attention_heads):
        assert bert.config.hidden_size % num_attention_heads == 0
        heads = sorted(
            random.sample(range(bert.config.num_attention_heads), num_attention_heads)
        )
        for i in range(len(bert.encoder.layer)):
            attention = bert.encoder.layer[i].attention

            layer = attention.self
            layer.num_attention_heads = num_attention_heads
            layer.all_head_size = num_attention_heads * layer.attention_head_size

            for matrix in (layer.query, layer.key, layer.value):
                matrix.weight = torch.nn.Parameter(
                    torch.cat(
                        [
                            matrix.weight[
                                h
                                * layer.attention_head_size : (h + 1)
                                * layer.attention_head_size
                            ]
                            for h in heads
                        ]
                    )
                )
                matrix.bias = torch.nn.Parameter(
                    torch.cat(
                        [
                            matrix.bias[
                                h
                                * layer.attention_head_size : (h + 1)
                                * layer.attention_head_size
                            ]
                            for h in heads
                        ]
                    )
                )
                matrix.out_features = layer.all_head_size

            attention.output.dense.weight = torch.nn.Parameter(
                torch.cat(
                    [
                        attention.output.dense.weight[
                            :,
                            h
                            * layer.attention_head_size : (h + 1)
                            * layer.attention_head_size,
                        ]
                        for h in heads
                    ],
                    dim=1,
                )
            )
            attention.output.dense.in_features = layer.all_head_size
        bert.config.num_attention_heads = num_attention_heads
        bert.config.attention_head_size = bert.config.hidden_size // num_attention_heads

    model.bert = bert
    return model

def get_param_count(model):
    '''
    Get param counts not including embedding layers
    '''
    # (excluding embedding layers).
    n_params = sum([
        param.numel()
        for name, param in model.named_parameters()
        if all(
            param_name not in name
            for param_name in ("word_embeddings", "position_embeddings", "token_type_embeddings"))
    ])
    return n_params

def get_param_ratios(n_params, n_models):
    param_ratio = n_params / BERT_N_PARAMS_NO_EMB
    total_ratio = param_ratio * n_models        
    return param_ratio, total_ratio

def check_param_counts(models):
    '''
    Helper for printing param counts of ensemble models and comparing with BERT
    '''
    # Preserve the same total parameter count as original BERT, within a 10% margin
    # (excluding embedding layers).
    n_params = get_param_count(models[0])
    param_ratio, total_ratio = get_param_ratios(n_params, len(models))
    print(f"Created {len(models)} models, each with {n_params / 1e6} million parameters "
          f"({round(param_ratio * 100, 2)}% per model "
          f"-> {round(total_ratio * 100, 2)}% total) "
          f"(not counting embedding layers)")
    if not (1 / 1.1 <= total_ratio <= 1.1):
        print("WARNING: Total number of parameters isn't within 10% of BERT")<|MERGE_RESOLUTION|>--- conflicted
+++ resolved
@@ -52,14 +52,10 @@
     tensors = [encodings["input_ids"], encodings["attention_mask"], labels]
     tensors_ds = torch.utils.data.TensorDataset(*tensors)
     if distillation:
-<<<<<<< HEAD
         tensors.append(
             torch.tensor([example["bert_last_hidden_state"] for example in dataset])
         )
     return tensors_ds
-=======
-        tensors.append(torch.tensor(np.asarray([example["bert_last_hidden_state"] for example in dataset])))
->>>>>>> 3cb7b0ea
 
 
 def create_dataloader(dataset, tokenizer, batch_size, name, distillation=False):
@@ -88,15 +84,15 @@
 def get_subnet_configs_fixed(num_models, **kwargs):
     '''
     Return list of model configs from num_models.
-    
+
     TODO - support heterogenous model types
     Currently returns num_models copies of the same architecture
 
     Returns:
         configs (List[dict]): [
             {
-            "num_hidden_layers": x, 
-            "num_attention_heads": y, 
+            "num_hidden_layers": x,
+            "num_attention_heads": y,
             "intermediate_size": z
             }
             ...
@@ -104,37 +100,37 @@
     '''
     assert num_models in ENSEMBLE_COUNTS, f"Num models {num_models} not supported"
     base_config = {
-        "num_hidden_layers": 12, 
+        "num_hidden_layers": 12,
         "num_attention_heads": 12,
         "intermediate_size": 3072
     }
     if num_models == 2:
         base_config = {
-            "num_hidden_layers": 6, 
+            "num_hidden_layers": 6,
             "num_attention_heads": 12,
             "intermediate_size": 3072
         }
     elif num_models == 4:
         base_config = {
-            "num_hidden_layers": 6, 
+            "num_hidden_layers": 6,
             "num_attention_heads": 6,
             "intermediate_size": 3072 // 2
         }
     elif num_models == 8:
         base_config = {
-            "num_hidden_layers": 4, 
+            "num_hidden_layers": 4,
             "num_attention_heads": 6,
             "intermediate_size": 3072 // 3
         }
     elif num_models == 16:
         base_config = {
-            "num_hidden_layers": 2, 
+            "num_hidden_layers": 2,
             "num_attention_heads": 4,
             "intermediate_size": 3072 // 3
         }
     elif num_models == 32:
         base_config = {
-            "num_hidden_layers": 1, 
+            "num_hidden_layers": 1,
             "num_attention_heads": 4,
             "intermediate_size": 3072 // 4
         }
@@ -142,10 +138,10 @@
 
 def get_subnet_configs_beta(num_models, beta=0.95, base_hidden_size=768):
     '''
-    Heuristic based around num_models for automatically 
+    Heuristic based around num_models for automatically
     getting subnet configs
     '''
-    import math 
+    import math
     m = pow(beta, num_models)
     if num_models == 1:
         m = 1
@@ -156,15 +152,15 @@
     }
     num_attention_heads = int(12 * m)
     valid_attention_heads = [
-        a for a in range(1, 13) 
+        a for a in range(1, 13)
         if base_hidden_size % a == 0
     ]
     num_attention_heads = min(
-        valid_attention_heads, 
+        valid_attention_heads,
         key=lambda x: abs(x-num_attention_heads)
     )
     base_config["num_attention_heads"] = num_attention_heads
-    return [base_config.copy() for _ in range(num_models)]    
+    return [base_config.copy() for _ in range(num_models)]
 
 def get_naive_model(**config):
     return BertForSequenceClassification(
@@ -176,7 +172,7 @@
     '''
     Build num_models models for ensemble
     '''
-    assert num_models > 0  
+    assert num_models > 0
     if architecture_selection.lower() == "fixed":
         configs = get_subnet_configs_fixed(num_models)
     elif architecture_selection.lower() == "beta":
@@ -251,47 +247,31 @@
         dropout
         classifier: Linear(hidden_size, num_labels)
     """
-<<<<<<< HEAD
-    model = transformers.BertForSequenceClassification.from_pretrained(
+    if pretrained:
+        model = pretrained
+    else:
+        model = BertForSequenceClassification.from_pretrained(
         "bert-base-uncased"
     )
     bert = model.bert
 
     # Randomly select layers.
-    if num_hidden_layers is not None:
-        layers = sorted(
-            random.sample(range(bert.config.num_hidden_layers), num_hidden_layers)
-        )
+    if (num_hidden_layers is not None
+    and num_hidden_layers != bert.config.num_hidden_layers):    layers = sorted(
+            random.sample(range(bert.config.num_hidden_layers), num_hidden_layers))
+        # layers = range(num_hidden_layers)
+
         bert.encoder.layer = torch.nn.ModuleList(
             [bert.encoder.layer[i] for i in layers]
         )
-        bert.config.num_hidden_layers = num_hidden_layers
-
-    # Randomly drop out neurons in fully connected layers.
-    if intermediate_size is not None:
-        output_neurons = sorted(
-            random.sample(range(bert.config.intermediate_size), intermediate_size)
-        )
-=======
-    if pretrained:
-        model = pretrained
-    else:
-        model = BertForSequenceClassification.from_pretrained('bert-base-uncased')
-    bert = model.bert
-
-    # Randomly select layers.
-    if (num_hidden_layers is not None 
-    and num_hidden_layers != bert.config.num_hidden_layers):
-        layers = sorted(random.sample(range(bert.config.num_hidden_layers), num_hidden_layers))
-        # layers = range(num_hidden_layers)
-        bert.encoder.layer = torch.nn.ModuleList([bert.encoder.layer[i] for i in layers])
         bert.config.num_hidden_layers = num_hidden_layers
 
     # Randomly drop out neurons in fully connected layers.
     if (intermediate_size is not None
     and intermediate_size != bert.config.intermediate_size):
-        output_neurons = sorted(random.sample(range(bert.config.intermediate_size), intermediate_size))
->>>>>>> 3cb7b0ea
+        output_neurons = sorted(
+            random.sample(range(bert.config.intermediate_size), intermediate_size)
+        )
         for i in range(len(bert.encoder.layer)):
             layer = bert.encoder.layer[i].intermediate.dense
             layer.weight = torch.nn.Parameter(layer.weight[output_neurons])
@@ -381,7 +361,7 @@
 
 def get_param_ratios(n_params, n_models):
     param_ratio = n_params / BERT_N_PARAMS_NO_EMB
-    total_ratio = param_ratio * n_models        
+    total_ratio = param_ratio * n_models
     return param_ratio, total_ratio
 
 def check_param_counts(models):
